[package]
name = "relay"
version = "0.1.0"
edition = "2018"
publish = false

[workspace]
members = [
    "relay-eth",
<<<<<<< HEAD
    "client"
=======
    "relay-ton"
>>>>>>> 4576ba69
]

[dependencies]
relay-eth = { path = "./relay-eth" }
url = "2.1.1"
base64 = "*"
anyhow = "1.0.33"
config = { version = "*", features = ["json"] }
serde = { version = "1", features = ["derive"] }
serde_json = "1.0.59"
rand = "0.6"
sha3 = "0.9.1"
hex = "0.4.2"
warp = "0.2.5"
#crypto stuff
secp256k1 = { version = "0.19.0", features = ["default", "rand"] }
ring = "0.16.15"
sodiumoxide = "0.2.6"
secstr = "0.4.0"
tiny-hderive = "0.2.1"
tiny-bip39 = "0.8.0"
sled = "0.34.5"
warp-json-rpc = "0.2.0"

structopt = "0.3.20"
log = "*"
env_logger = "*"
thiserror = "1.0.22"
futures = "0.3.1"
tokio = { version = "0.2", features = ["full"] }
daemonize = "0.4.1"
dialoguer = "0.7.1"<|MERGE_RESOLUTION|>--- conflicted
+++ resolved
@@ -7,13 +7,9 @@
 [workspace]
 members = [
     "relay-eth",
-<<<<<<< HEAD
-    "client"
-=======
+    "client",
     "relay-ton"
->>>>>>> 4576ba69
 ]
-
 [dependencies]
 relay-eth = { path = "./relay-eth" }
 url = "2.1.1"
